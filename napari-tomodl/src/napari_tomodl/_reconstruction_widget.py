"""
Created on Tue Feb 2 16:34:41 2023
@authors: Marcos Obando
"""

# %%
import os
from .processors.OPTProcessor import OPTProcessor
from .widget_settings import Settings, Combo_box
import gc
import torch

# import processors
import napari
from qtpy.QtWidgets import (
    QVBoxLayout,
    QSplitter,
    QHBoxLayout,
    QWidget,
    QPushButton,
    QLineEdit,
    QSpinBox,
    QDoubleSpinBox,
    QFormLayout,
    QComboBox,
    QLabel,
    QProgressBar,
)
from qtpy.QtCore import Qt, QThread, Signal
from napari.layers import Image
import numpy as np
from napari.qt.threading import thread_worker
from magicgui.widgets import FunctionGui
from magicgui import magic_factory, magicgui
import warnings
from time import time
import scipy.ndimage as ndi
from enum import Enum
import cv2
import tqdm
import numpy as np


def min_max_normalize(image):
    return (image - image.min()) / (image.max() - image.min())


def flat_field_estimate(img, ratio_corners=0.03):

    height, width = img.shape
    # get corner size as 2% of the  dimension
    corner_size = int(min(height, width) * ratio_corners)

    # Extract the four corner regions (top-left, top-right, bottom-left, bottom-right)
    top_left = img[:corner_size, :corner_size]
    top_right = img[:corner_size, -corner_size:]
    bottom_left = img[-corner_size:, :corner_size]
    bottom_right = img[-corner_size:, -corner_size:]
    middle_left = img[height // 2 - corner_size // 2 : height // 2 + corner_size // 2, :corner_size]
    middle_right = img[height // 2 - corner_size // 2 : height // 2 + corner_size // 2, -corner_size:]
    corner_means = np.array(
        [
            top_left.mean(),
            top_right.mean(),
            bottom_left.mean(),
            bottom_right.mean(),
            middle_left.mean(),
            middle_right.mean(),
        ]
    )
    valid_corners = corner_means[
        (corner_means > np.percentile(corner_means, 10)) & (corner_means < np.percentile(corner_means, 90))
    ]
    flat_field_estimate = valid_corners.mean()

    return flat_field_estimate


def linearize_transmission(sinos):
    # sinos_normalized = sinos / flat_field_estimate
    sinos = -np.log10(sinos)
    sinos = (sinos - sinos.min()) / (sinos.max() - sinos.min())
    return sinos


# this thread is used to update the progress bar
class BarThread(QThread):
    progressChanged = Signal(int)

    def __init__(self, parent=None):
        super(BarThread, self).__init__(parent)
        self.max = 1
        self.min = 0
        self.value = 1

    def run(self):
        percent = (self.value - self.min) / (self.max - self.min) * 100
        self.progressChanged.emit(int(percent))


class Rec_modes(Enum):
    FBP_CPU = 0
    FBP_GPU = 1
    TWIST_CPU = 2
    UNET_GPU = 3
    MODL_GPU = 4
    MODL_CPU = 5


class Order_Modes(Enum):
    Vertical = 0
    Horizontal = 1


class ReconstructionWidget(QWidget):

    name = "Reconstructor"

    def __init__(self, viewer: napari.Viewer):
        self.viewer = viewer
        super().__init__()
        self.setup_ui()
        # self.viewer.dims.events.current_step.connect(self.select_index)
        self.bar_thread = BarThread(self)
        self.bar_thread.progressChanged.connect(self.progressBar.setValue)

    def setup_ui(self):

        # initialize layout
        self.layout = QVBoxLayout()
        self.setLayout(self.layout)

        def add_section(_layout, _title):
            splitter = QSplitter(Qt.Vertical)
            _layout.addWidget(splitter)
            # _layout.addWidget(QLabel(_title))

        image_layout = QVBoxLayout()
        add_section(image_layout, "Image selection")
        self.layout.addLayout(image_layout)

        self.choose_layer_widget = choose_layer()
        self.choose_layer_widget.call_button.visible = False
        self.add_magic_function(self.choose_layer_widget, image_layout)
        select_button = QPushButton("Select image layer")
        select_button.clicked.connect(self.select_layer)
        image_layout.addWidget(select_button)

        settings_layout = QVBoxLayout()
        add_section(settings_layout, "Settings")
        self.layout.addLayout(settings_layout)
        self.createSettings(settings_layout)

    def createSettings(self, slayout):

        self.is_half_rotation = Settings(
            "Half-rotation", dtype=bool, initial=False, layout=slayout, write_function=self.set_opt_processor
        )

        self.registerbox = Settings(
            "Automatic axis alignment", dtype=bool, initial=False, layout=slayout, write_function=self.set_opt_processor
        )

        self.manualalignbox = Settings(
            "Manual axis alignment", dtype=bool, initial=False, layout=slayout, write_function=self.set_opt_processor
        )

        self.alignbox = Settings(
            "Axis shift",
            dtype=int,
            vmin=-500,
            vmax=500,
            initial=0,
            layout=slayout,
            write_function=self.set_opt_processor,
        )

        self.reshapebox = Settings(
            "Reshape volume", dtype=bool, initial=False, layout=slayout, write_function=self.set_opt_processor
        )

        # self.resizebox = Settings(
        #     "Reconstruction size", dtype=int, initial=100, layout=slayout, write_function=self.set_opt_processor
        # )
        self.downsamplebox = Settings(
            "Downsample Factor", dtype=float, initial=2, layout=slayout, write_function=self.set_opt_processor
        )

        self.iterations = Settings(
            "ToMoDL iterations", dtype=int, initial=8, layout=slayout, write_function=self.set_opt_processor
        )

        self.clipcirclebox = Settings(
            "Clip to circle", dtype=bool, initial=False, layout=slayout, write_function=self.set_opt_processor
        )

        self.filterbox = Settings(
            "Use filtering", dtype=bool, initial=False, layout=slayout, write_function=self.set_opt_processor
        )

        # create combobox for reconstruction method
        self.reconbox = Combo_box(
            name="Reconstruction method",
            initial=Rec_modes.FBP_CPU.value,
            choices=Rec_modes,
            layout=slayout,
            write_function=self.set_opt_processor,
        )
        # self.lambda_modl = Settings(
        #     "Lambda_MODL", dtype=float, initial=0.7, layout=slayout, write_function=self.set_opt_processor
        # )
        self.flat_correction = Settings(
            "Flat-field correction", dtype=bool, initial=True, layout=slayout, write_function=self.set_opt_processor
        )
        self.convert_to_uint16 = Settings(
            "Convert to uint16", dtype=bool, initial=True, layout=slayout, write_function=self.set_opt_processor
        )
        self.fullvolume = Settings(
            "Reconstruct full volume", dtype=bool, initial=False, layout=slayout, write_function=self.set_opt_processor
        )
        self.batch_size = Settings(
            "Batch size", dtype=int, initial=1, layout=slayout, write_function=self.set_opt_processor
        )
        self.is_reconstruct_one = Settings(
            "Reconstruct only slices", dtype=bool, initial=True, layout=slayout, write_function=self.set_opt_processor
        )
        self.slices = Settings(
            "# of slices to reconstruct", dtype=int, initial=0, layout=slayout, write_function=self.set_opt_processor
        )

        self.orderbox = Combo_box(
            name="Rotation axis",
            initial=Order_Modes.Vertical.value,
            choices=Order_Modes,
            layout=slayout,
            write_function=self.set_opt_processor,
        )

        # add calculate psf button
        calculate_btn = QPushButton("Reconstruct")
        calculate_btn.clicked.connect(self.stack_reconstruction)
        slayout.addWidget(calculate_btn)

        self.progressBar = QProgressBar()
        slayout.addWidget(self.progressBar)

    def show_image(self, image_values, fullname, **kwargs):

        if "scale" in kwargs.keys():
            scale = kwargs["scale"]
        else:
            scale = [1.0] * image_values.ndim

        if "hold" in kwargs.keys() and fullname in self.viewer.layers:

            self.viewer.layers[fullname].data = image_values
            self.viewer.layers[fullname].scale = scale

        else:
            layer = self.viewer.add_image(
                image_values, name=fullname, scale=scale, interpolation2d="linear", cache=False
            )
            return layer

    def select_layer(self, sinos: Image):

        sinos = self.choose_layer_widget.image.value

        if sinos.data.ndim == 3 and sinos.data.shape[2] > 1:

            self.input_type = "3D"
            self.imageRaw_name = sinos.name
            sz, sy, sx = sinos.data.shape
            print(sz, sy, sx)
            if not hasattr(self, "h"):
                self.start_opt_processor()
            print(f"Selected image layer: {sinos.name}")
        else:
            self.input_type = "2D"
            self.imageRaw_name = sinos.name
            # add dim to the image
            # sinos.data = np.expand_dims(sinos.data, axis=0)
            sy, sx = sinos.data.shape
            print(sy, sx)
            if not hasattr(self, "h"):
                self.start_opt_processor()
            print(f"Selected image layer: {sinos.name}")

    def stack_reconstruction(self):

        def update_opt_image(stack):

            imname = "stack_" + self.imageRaw_name
            self.show_image(stack, fullname=imname)
            print("Stack reconstruction completed")
            gc.collect()
            torch.cuda.empty_cache()

        @thread_worker(
            connect={"returned": update_opt_image},
        )
        def _reconstruct():
            """
            ToDO: Link projections
            """

            if self.orderbox.val == 0 and self.input_type == "3D":
                sinos = np.moveaxis(np.float32(self.get_sinos()), 1, 2)
                self.h.theta, self.h.Q, self.h.Z = sinos.shape

            elif self.orderbox.val == 1 and self.input_type == "3D":
                sinos = np.moveaxis(np.float32(self.get_sinos()), 0, 1)
                self.h.Q, self.h.theta, self.h.Z = sinos.shape
                # flat_field = flat_field_estimate(sinos[:, 0])
            elif self.orderbox.val == 0 and self.input_type == "2D":
                sinos = np.float32(self.get_sinos().T)[..., None]
                self.h.theta, self.h.Q, self.h.Z = sinos.shape
            elif self.orderbox.val == 1 and self.input_type == "2D":
                sinos = np.float32(self.get_sinos().T)[..., None]
                self.h.Q, self.h.theta, self.h.Z = sinos.shape

            if self.reshapebox.val == True:
                self.h.Q = int(self.h.Q / self.h.downsample_factor)
                self.h.Z = int(self.h.Z / self.h.downsample_factor)
                # optVolume = np.zeros([self.resizebox.val, self.resizebox.val, self.h.Z], np.float32)

                optVolume = np.zeros([self.h.Q, self.h.Q, self.h.Z], np.float32)

                sinos = self.h.resize(sinos, type_sino=self.input_type)

            elif self.clipcirclebox.val == False:
                optVolume = np.zeros(
                    [int(np.floor(self.h.Q / np.sqrt(2))), int(np.floor(self.h.Q / np.sqrt(2))), self.h.Z], np.float32
                )
            else:
                optVolume = np.zeros([self.h.Q, self.h.Q, self.h.Z], np.float32)

            sinos = sinos - sinos.min() + 1e-4
            if self.flat_correction.val == True and self.input_type == "3D":
                flat_field = flat_field_estimate(sinos[0])
                sinos = sinos / flat_field
                sinos = linearize_transmission(sinos)
                print("Min max sinos: ", sinos.min(), sinos.max())
            sinos = min_max_normalize(sinos)

            # Reconstruction process
            # if reconstructing only one slice
            if self.is_reconstruct_one.val == True and self.fullvolume.val == False and self.input_type == "3D":
                slices_reconstruction = [self.slices.val]
            # if reconstructing full volume or multiple slices
            elif self.input_type == "3D":
                slices_reconstruction = range(self.h.Z if self.fullvolume.val == True else self.slices.val)
            else:
                slices_reconstruction = [0]

            batch_start = slices_reconstruction[0]
            # if use GPU process in batch to improve performance
            if self.reconbox.val in {Rec_modes.FBP_GPU.value, Rec_modes.MODL_GPU.value, Rec_modes.UNET_GPU.value}:
                batch_process = self.batch_size.val
            else:
                batch_process = 1

            batch_end = batch_start + batch_process
            # add progressBar to track the reconstruction process
            self.bar_thread.start()
            self.bar_thread.max = slices_reconstruction[-1] + 1
            time_in = time()
            while batch_start <= slices_reconstruction[-1]:
                print("Reconstructing slices {} to {}".format(batch_start, batch_end), end="\r")
                zidx = slice(batch_start, batch_end)
                ####################### stacks reconstruction ############################
                if self.input_type == "3D":
                    if self.registerbox.val == True:

                        # sinos[:, :, zidx] = cv2.normalize(
                        #     sinos[:, :, zidx], None, alpha=0, beta=255, norm_type=cv2.NORM_MINMAX, dtype=cv2.CV_32F
                        # )
                        # sinos[:, :, zidx] = min_max_normalize(sinos[:, :, zidx])
                        if self.orderbox.val == 0:
                            optVolume[:, :, zidx] = self.h.correct_and_reconstruct(sinos[:, :, zidx].transpose(1, 0, 2))
                        elif self.orderbox.val == 1:
                            optVolume[:, :, zidx] = self.h.correct_and_reconstruct(sinos[:, :, zidx])
                        # sinos[:, :, zidx] = min_max_normalize(sinos[:, :, zidx])

                    elif self.manualalignbox.val == True:
                        # sinos[:, :, zidx] = min_max_normalize(sinos[:, :, zidx])
                        if self.orderbox.val == 0:
                            optVolume[:, :, zidx] = self.h.reconstruct(
                                ndi.shift(sinos[:, :, zidx], (0, self.alignbox.val, 0), mode="nearest").transpose(
                                    1, 0, 2
                                )
                            )
                        elif self.orderbox.val == 1:
                            optVolume[:, :, zidx] = self.h.reconstruct(
                                ndi.shift(sinos[:, :, zidx], (self.alignbox.val, 0, 0), mode="nearest")
                            )
                        # sinos[:, :, zidx] = min_max_normalize(sinos[:, :, zidx])

                    else:
                        # sinos[:, :, zidx] = min_max_normalize(sinos[:, :, zidx])
                        if self.orderbox.val == 0:
                            optVolume[:, :, zidx] = self.h.reconstruct(sinos[:, :, zidx].transpose(1, 0, 2))

                        elif self.orderbox.val == 1:
                            optVolume[:, :, zidx] = self.h.reconstruct(sinos[:, :, zidx])
                        # sinos[:, :, zidx] = min_max_normalize(sinos[:, :, zidx])

                ####################### 2D reconstruction ############################
                elif self.input_type == "2D":

                    if self.registerbox.val == True:
                        if self.orderbox.val == 0:
                            optVolume[:, :, zidx] = self.h.correct_and_reconstruct(sinos[:, :, zidx].transpose(1, 0, 2))
                        elif self.orderbox.val == 1:
                            optVolume[:, :, zidx] = self.h.correct_and_reconstruct(sinos[:, :, zidx])

                    elif self.manualalignbox.val == True:
                        if self.orderbox.val == 0:
                            optVolume[:, :, zidx] = self.h.reconstruct(
                                ndi.shift(sinos[:, :, zidx], (0, self.alignbox.val, 0), mode="nearest").transpose(
                                    1, 0, 2
                                )
                            )
                        elif self.orderbox.val == 1:
                            optVolume[:, :, zidx] = self.h.reconstruct(
                                ndi.shift(sinos[:, :, zidx], (self.alignbox.val, 0, 0), mode="nearest")
                            )
                    else:
                        if self.orderbox.val == 0:
                            optVolume[:, :, zidx] = self.h.reconstruct(sinos[:, :, zidx].transpose(1, 0, 2))

                        elif self.orderbox.val == 1:
                            optVolume[:, :, zidx] = self.h.reconstruct(sinos[:, :, zidx])

                self.bar_thread.value = batch_end
                self.bar_thread.run()
                batch_start = batch_end
                batch_end += batch_process

            print("Computation time total: {} s".format(round(time() - time_in, 3)))

            self.bar_thread.value = 0
            self.bar_thread.run()

            self.bar_thread.quit()
            # if self.invert_color.val == True:
            #     optVolume = optVolume.max() - optVolume
            if self.convert_to_uint16.val == True:
                optVolume = (optVolume - optVolume.min()) / (optVolume.max() - optVolume.min()) * (2**16 - 1)
                optVolume = optVolume.astype(np.uint16)

            if self.is_reconstruct_one.val == True and self.fullvolume.val == False and self.input_type == "3D":
                return optVolume[..., self.slices.val]
            elif self.input_type == "3D":
                # return np.rollaxis(optVolume, -1)
                return optVolume.transpose(2, 0, 1)
            else:
                return optVolume[..., 0]

        _reconstruct()

    def get_sinos(self):
        try:

            return self.viewer.layers[self.imageRaw_name].data
        except:
            raise (KeyError(r"Please select a valid 3D image ($\theta$, q, z)"))

    def set_opt_processor(self, *args):
        """
        Sets OPT reconstruction arguments
        """

        if hasattr(self, "h"):

            # self.h.resize_val = self.resizebox.val
            self.h.resize_bool = self.reshapebox.val
            self.h.register_bool = self.registerbox.val
            self.h.rec_process = self.reconbox.val
            self.h.order_mode = self.orderbox.val
            self.h.clip_to_circle = self.clipcirclebox.val
            self.h.use_filter = self.filterbox.val
            self.h.batch_size = self.batch_size.val
            self.h.is_half_rotation = self.is_half_rotation.val
<<<<<<< HEAD
            self.h.iterations = self.iterations.val
=======
            self.h.downsample_factor = self.downsamplebox.val
>>>>>>> 76903c19
            self.h.set_reconstruction_process()

    def start_opt_processor(self):
        self.isCalibrated = False

        if hasattr(self, "h"):
            self.stop_opt_processor()

            self.start_opt_processor()
        else:
            print("Reset")
            self.h = OPTProcessor()

    def stop_opt_processor(self):
        if hasattr(self, "h"):
            delattr(self, "h")

    def reset_processor(self, *args):

        self.isCalibrated = False
        self.stop_opt_processor()
        self.start_opt_processor()

    def add_magic_function(self, widget, _layout):

        self.viewer.layers.events.inserted.connect(widget.reset_choices)
        self.viewer.layers.events.removed.connect(widget.reset_choices)
        _layout.addWidget(widget.native)


@magic_factory
def choose_layer(image: Image):
    pass  # TODO: substitute with a qtwidget without magic functions<|MERGE_RESOLUTION|>--- conflicted
+++ resolved
@@ -482,11 +482,8 @@
             self.h.use_filter = self.filterbox.val
             self.h.batch_size = self.batch_size.val
             self.h.is_half_rotation = self.is_half_rotation.val
-<<<<<<< HEAD
             self.h.iterations = self.iterations.val
-=======
             self.h.downsample_factor = self.downsamplebox.val
->>>>>>> 76903c19
             self.h.set_reconstruction_process()
 
     def start_opt_processor(self):
